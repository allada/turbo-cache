--- conflicted
+++ resolved
@@ -66,11 +66,7 @@
     ExecuteResponse, FileNode, SymlinkNode, Tree as ProtoTree,
 };
 use proto::build::bazel::remote::execution::v2::{ActionResult as ProtoActionResult, UpdateActionResultRequest};
-<<<<<<< HEAD
 use proto::com::github::trace_machina::native_link::remote_execution::{HistoricalExecuteResponse, StartExecute};
-=======
-use proto::com::github::trace_machina::turbo_cache::remote_execution::{HistoricalExecuteResponse, StartExecute};
->>>>>>> db724c0f
 use store::Store;
 
 pub type ActionId = [u8; 32];
@@ -807,7 +803,7 @@
                     // TODO(trace_machina) We should implement stderr/stdout streaming to client here.
                     // If we get killed before the stream is started, then these will lock up.
                     // TODO(trace_machina) There is a significant bug here. If we kill the action and the action creates
-                    // child processes, it can create zombies. See: https://github.com/trace_machina/native-link/issues/225
+                    // child processes, it can create zombies. See: https://github.com/tracemachina/native-link/issues/225
                     let (stdout, stderr) = if killed_action {
                         drop(timer);
                         (Bytes::new(), Bytes::new())
